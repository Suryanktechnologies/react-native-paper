import * as React from 'react';
import {
  StyleProp,
  StyleSheet,
  Animated,
  TouchableWithoutFeedback,
  View,
  ViewStyle,
} from 'react-native';
import CardContent from './CardContent';
import CardActions from './CardActions';
// eslint-disable-next-line @typescript-eslint/no-unused-vars
import CardCover, { CardCover as _CardCover } from './CardCover';
// eslint-disable-next-line @typescript-eslint/no-unused-vars
import CardTitle, { CardTitle as _CardTitle } from './CardTitle';
import Surface from '../Surface';
import { withTheme } from '../../core/theming';

type Props = React.ComponentProps<typeof Surface> & {
  /**
   * Resting elevation of the card which controls the drop shadow.
   */
  elevation?: number;
  /**
   * Function to execute on long press.
   */
  onLongPress?: () => void;
  /**
   * Function to execute on press.
   */
  onPress?: () => void;
  /**
   * Content of the `Card`.
   */
  children: React.ReactNode;
  style?: StyleProp<ViewStyle>;
  innerContainerStyle?: StyleProp<ViewStyle>;
  /**
   * @optional
   */
  theme: ReactNativePaper.Theme;
  /**
   * Pass down testID from card props to touchable
   */
  testID?: string;
  /**
   * Pass down accessible from card props to touchable
   */
  accessible?: boolean;
};

/**
 * A card is a sheet of material that serves as an entry point to more detailed information.
 *
 * <div class="screenshots">
 *   <img class="medium" src="screenshots/card-1.png" />
 *   <img class="medium" src="screenshots/card-2.png" />
 * </div>
 *
 * ## Usage
 * ```js
 * import * as React from 'react';
 * import { Avatar, Button, Card, Title, Paragraph } from 'react-native-paper';
 *
 * const LeftContent = props => <Avatar.Icon {...props} icon="folder" />
 *
 * const MyComponent = () => (
 *   <Card>
 *     <Card.Title title="Card Title" subtitle="Card Subtitle" left={LeftContent} />
 *     <Card.Content>
 *       <Title>Card title</Title>
 *       <Paragraph>Card content</Paragraph>
 *     </Card.Content>
 *     <Card.Cover source={{ uri: 'https://picsum.photos/700' }} />
 *     <Card.Actions>
 *       <Button>Cancel</Button>
 *       <Button>Ok</Button>
 *     </Card.Actions>
 *   </Card>
 * );
 *
 * export default MyComponent;
 * ```
 */
const Card = ({
  elevation: cardElevation = 1,
  onLongPress,
  onPress,
  children,
  style,
  theme,
  testID,
  accessible,
  ...rest
}: Props) => {
  const { current: elevation } = React.useRef<Animated.Value>(
    new Animated.Value(cardElevation)
  );

  const handlePressIn = () => {
    const {
      dark,
      mode,
      animation: { scale },
    } = theme;
    Animated.timing(elevation, {
      toValue: 8,
      duration: 150 * scale,
      useNativeDriver: !dark || mode === 'exact',
    }).start();
  };

  const handlePressOut = () => {
    const {
      dark,
      mode,
      animation: { scale },
    } = theme;
    Animated.timing(elevation, {
      toValue: cardElevation,
      duration: 150 * scale,
      useNativeDriver: !dark || mode === 'exact',
    }).start();
  };

<<<<<<< HEAD
  render() {
    const {
      children,
      // eslint-disable-next-line @typescript-eslint/no-unused-vars
      elevation: cardElevation,
      onLongPress,
      onPress,
      style,
      innerContainerStyle,
      theme,
      testID,
      accessible,
      ...rest
    } = this.props;
    const { elevation } = this.state;
    const { roundness } = theme;
    const total = React.Children.count(children);
    const siblings = React.Children.map(children, (child) =>
      React.isValidElement(child) && child.type
        ? (child.type as any).displayName
        : null
    );
    return (
      <Surface
        // @ts-ignore
        style={[{ borderRadius: roundness, elevation }, style]}
        {...rest}
      >
        <TouchableWithoutFeedback
          delayPressIn={0}
          disabled={!(onPress || onLongPress)}
          onLongPress={onLongPress}
          onPress={onPress}
          onPressIn={onPress ? this.handlePressIn : undefined}
          onPressOut={onPress ? this.handlePressOut : undefined}
          testID={testID}
          accessible={accessible}
        >
          <View style={[styles.innerContainer, innerContainerStyle]}>
            {React.Children.map(children, (child, index) =>
              React.isValidElement(child)
                ? React.cloneElement(child, {
                    index,
                    total,
                    siblings,
                  })
                : child
            )}
          </View>
        </TouchableWithoutFeedback>
      </Surface>
    );
  }
}
=======
  const { roundness } = theme;
  const total = React.Children.count(children);
  const siblings = React.Children.map(children, (child) =>
    React.isValidElement(child) && child.type
      ? (child.type as any).displayName
      : null
  );
  return (
    <Surface
      // @ts-ignore
      style={[{ borderRadius: roundness, elevation }, style]}
      {...rest}
    >
      <TouchableWithoutFeedback
        delayPressIn={0}
        disabled={!(onPress || onLongPress)}
        onLongPress={onLongPress}
        onPress={onPress}
        onPressIn={onPress ? handlePressIn : undefined}
        onPressOut={onPress ? handlePressOut : undefined}
        testID={testID}
        accessible={accessible}
      >
        <View style={styles.innerContainer}>
          {React.Children.map(children, (child, index) =>
            React.isValidElement(child)
              ? React.cloneElement(child, {
                  index,
                  total,
                  siblings,
                })
              : child
          )}
        </View>
      </TouchableWithoutFeedback>
    </Surface>
  );
};

// @component ./CardContent.tsx
Card.Content = CardContent;
// @component ./CardActions.tsx
Card.Actions = CardActions;
// @component ./CardCover.tsx
Card.Cover = CardCover;
// @component ./CardTitle.tsx
Card.Title = CardTitle;
>>>>>>> 4734a929

const styles = StyleSheet.create({
  innerContainer: {
    flexGrow: 1,
    flexShrink: 1,
  },
});

export default withTheme(Card);<|MERGE_RESOLUTION|>--- conflicted
+++ resolved
@@ -88,6 +88,7 @@
   onPress,
   children,
   style,
+  innerContainerStyle,
   theme,
   testID,
   accessible,
@@ -123,62 +124,6 @@
     }).start();
   };
 
-<<<<<<< HEAD
-  render() {
-    const {
-      children,
-      // eslint-disable-next-line @typescript-eslint/no-unused-vars
-      elevation: cardElevation,
-      onLongPress,
-      onPress,
-      style,
-      innerContainerStyle,
-      theme,
-      testID,
-      accessible,
-      ...rest
-    } = this.props;
-    const { elevation } = this.state;
-    const { roundness } = theme;
-    const total = React.Children.count(children);
-    const siblings = React.Children.map(children, (child) =>
-      React.isValidElement(child) && child.type
-        ? (child.type as any).displayName
-        : null
-    );
-    return (
-      <Surface
-        // @ts-ignore
-        style={[{ borderRadius: roundness, elevation }, style]}
-        {...rest}
-      >
-        <TouchableWithoutFeedback
-          delayPressIn={0}
-          disabled={!(onPress || onLongPress)}
-          onLongPress={onLongPress}
-          onPress={onPress}
-          onPressIn={onPress ? this.handlePressIn : undefined}
-          onPressOut={onPress ? this.handlePressOut : undefined}
-          testID={testID}
-          accessible={accessible}
-        >
-          <View style={[styles.innerContainer, innerContainerStyle]}>
-            {React.Children.map(children, (child, index) =>
-              React.isValidElement(child)
-                ? React.cloneElement(child, {
-                    index,
-                    total,
-                    siblings,
-                  })
-                : child
-            )}
-          </View>
-        </TouchableWithoutFeedback>
-      </Surface>
-    );
-  }
-}
-=======
   const { roundness } = theme;
   const total = React.Children.count(children);
   const siblings = React.Children.map(children, (child) =>
@@ -202,7 +147,7 @@
         testID={testID}
         accessible={accessible}
       >
-        <View style={styles.innerContainer}>
+        <View style={[styles.innerContainer, innerContainerStyle]}>
           {React.Children.map(children, (child, index) =>
             React.isValidElement(child)
               ? React.cloneElement(child, {
@@ -226,7 +171,6 @@
 Card.Cover = CardCover;
 // @component ./CardTitle.tsx
 Card.Title = CardTitle;
->>>>>>> 4734a929
 
 const styles = StyleSheet.create({
   innerContainer: {
